--- conflicted
+++ resolved
@@ -1,224 +1,186 @@
-"""
-TRAINING PROGRESSION FOR AN EXAMPLE MOUSE
-Anne Urai, CSHL, 2019
-@editor: Gaelle Chapuis, UCL, 2019
-"""
-
-import dj_tools
-from paper_behavior_functions import *   # noqa
-import numpy as np
-import sys
-import matplotlib.pyplot as plt
-import seaborn as sns
-import datajoint as dj
-from IPython import embed as shell     # noqa # for debugging
-import os
-import datetime
-import matplotlib as mpl
-
-# import wrappers etc
-from ibl_pipeline import subject, behavior, acquisition
-from ibl_pipeline.analyses import behavior as behavioral_analyses
-endcriteria = dj.create_virtual_module(
-    'SessionEndCriteria', 'group_shared_end_criteria')  # from Miles
-
-# grab some plotting functions from datajoint
-<<<<<<< HEAD
-sys.path.append(os.path.join(os.path.dirname(__file__),
-                             '../IBL-pipeline/prelim_analyses/behavioral_snapshots/'))
-import load_mouse_data_datajoint, behavior_plots  # noqa
-=======
-sys.path.append(os.path.join(os.path.dirname(__file__), '../IBL_pipeline/prelim_analyses/behavioral_snapshots/'))
-sys.path.append(os.path.join(os.path.dirname(__file__), '../IBL-pipeline/prelim_analyses/behavioral_snapshots/'))
-import load_mouse_data_datajoint, behavior_plots
->>>>>>> 030b6d9e
-
-# INITIALIZE A FEW THINGS
-seaborn_style()   # noqa
-figpath = figpath()   # noqa
-plt.close('all')
-
-# ================================= #
-# pick an example mouse
-# ================================= #
-
-<<<<<<< HEAD
-mouse = 'KS014'
-lab = 'cortexlab'
-
-b = (subject.Subject & 'subject_nickname = "%s"' % mouse) \
-    * (subject.SubjectLab & 'lab_name="%s"' % lab) \
-    * behavior.TrialSet.Trial \
-    * acquisition.Session \
-    * endcriteria.SessionEndCriteria
-behav = b.fetch(order_by='session_start_time, trial_id',
-                format='frame').reset_index()
-print(behav)
-behav = dj_tools.dj2pandas(behav)
-
-xlims = [behav.session_start_time.min().replace(hour=0, microsecond=0, second=0, minute=0) -
-         datetime.timedelta(days=2),
-         behav.session_start_time.max().replace(hour=0, microsecond=0, second=0, minute=0) +
-         datetime.timedelta(days=2)]
-=======
-mouse = 'KS016'
-lab = 'cortexlab'
->>>>>>> 030b6d9e
-
-# ================================= #
-# CONTRAST HEATMAP
-# ================================= #
-
-weight_water, baseline = behavior_plots.get_water_weight(mouse, lab)
-xlims = [weight_water.date.min()-datetime.timedelta(days=2), weight_water.date.max()+datetime.timedelta(days=2)]
-
-fig, ax = plt.subplots(1, 2, figsize=(7, 2.5))
-behavior_plots.plot_contrast_heatmap(mouse, lab, ax[0], xlims)
-ax[1].axis('off')
-ax[0].set_ylabel('Signed contrast (%)')
-ax[0].set_xlabel('Training days')
-ax[0].set_title('Example mouse')
-plt.tight_layout()
-<<<<<<< HEAD
-fig.savefig(os.path.join(figpath, "figure1_example_contrastheatmap.pdf"))
-=======
-fig.savefig(os.path.join(figpath, "figure1_example_contrastheatmap.png"))
-print('done')
->>>>>>> 030b6d9e
-
-# ================================================================== #
-# PSYCHOMETRIC AND CHRONOMETRIC FUNCTIONS FOR EXAMPLE 3 DAYS
-# ================================================================== #
-
-<<<<<<< HEAD
-# add some useful metrics
-behav['trial_start_time'] = behav.trial_start_time / 60  # in minutes
-behav['correct_easy'] = behav.correct_easy * 100
-behav['training_day'] = behav.days.map(
-    dict(zip(list(behav.days.unique()), list(range(1, 1 + len(behav.days.unique()))))))
-days = behav.training_day.unique()
-days = np.arange(10) + 1  # [2, 6, 10]
-=======
-b = ((subject.Subject & 'subject_nickname = "%s"' % mouse) \
-    * (subject.SubjectLab & 'lab_name="%s"' % lab) \
-    * behavioral_analyses.BehavioralSummaryByDate)
-behav = b.fetch(format='frame').reset_index()
-days = behav.training_day.unique()
->>>>>>> 030b6d9e
-
-for didx, day in enumerate(days):
-
-    # get data for today
-    print(day)
-    thisdate = behav[behav.training_day == day]['session_date'].dt.strftime('%Y-%m-%d').item()
-    b = (subject.Subject & 'subject_nickname = "%s"' % mouse) \
-        * (subject.SubjectLab & 'lab_name="%s"' % lab) \
-        * (acquisition.Session.proj(session_date='date(session_start_time)') & 'session_date = "%s"' % thisdate) \
-        * behavior.TrialSet.Trial() \
-        * endcriteria.SessionEndCriteria()
-    behavtmp = dj_tools.dj2pandas(b.fetch(format='frame').reset_index())
-    
-    # unclear how this can be empty - but if it happens, skip
-    if behavtmp.empty:
-        continue
-
-    # PSYCHOMETRIC FUNCTIONS
-    fig, ax = plt.subplots(1, 1, figsize=(2, 2))
-    behavior_plots.plot_psychometric(behavtmp.rename(
-        columns={'signed_contrast': 'signedContrast'}), ax=ax, color='k')
-    ax.set(xlabel="Signed contrast (%)",
-           ylabel="Rightward choices (%)", ylim=[0, 1])
-    ax.set(title='Day %d' % didx)
-    sns.despine(trim=True)
-    plt.tight_layout()
-    fig.savefig(os.path.join(
-<<<<<<< HEAD
-        figpath, "figure1_example_psychfunc_day%d.pdf" % day), dpi=600)
-=======
-        figpath, "figure1_example_psychfunc_day%d.png" % didx), dpi=600)
->>>>>>> 030b6d9e
-
-    # CHRONOMETRIC FUNCTIONS
-    fig, ax = plt.subplots(1, 1, figsize=(2, 2))
-    behavior_plots.plot_chronometric(behavtmp.rename(
-        columns={'signed_contrast': 'signedContrast'}), ax=ax, color='k')
-    ax.grid(False)
-    ax.set(xlabel="Signed contrast (%)", ylabel="RT (s)", ylim=[0, 1.5])
-    ax.set(title='Day %d' % didx)
-
-    # rt axis scaling
-    ax.set(ylim=[0.1, 1.5], yticks=[0.1, 1.5])
-    ax.set_yscale("log")
-    ax.yaxis.set_major_formatter(mpl.ticker.FuncFormatter(lambda y, pos:
-                                                          ('{{:.{:1d}f}}'.format(int(np.maximum(
-                                                              -np.log10(y), 0)))).format(y)))
-    sns.despine(trim=True)
-    plt.tight_layout()
-    fig.savefig(os.path.join(
-<<<<<<< HEAD
-        figpath, "figure1_example_chronfunc_day%d.pdf" % day), dpi=600)
-=======
-        figpath, "figure1_example_chronfunc_day%d.png" % didx), dpi=600)
->>>>>>> 030b6d9e
-
-    # ================================================================== #
-    # WITHIN-TRIAL DISENGAGEMENT CRITERIA
-    # ================================================================== #
-
-    plt.close('all')
-    fig, ax = plt.subplots(1, 1, figsize=(4, 3))
-
-    # RTS THROUGHOUT SESSION
-    sns.scatterplot(x='trial_start_time', y='rt', style='correct', hue='correct',
-                    palette={1: "#1b9e77", 0: "#d95f02"},
-                    markers={1: 'o', 0: 'X'}, s=10, edgecolors='face',
-                    alpha=.5, data=behavtmp, ax=ax, legend=False)
-
-    # running median overlaid
-    sns.lineplot(x='trial_start_time', y='rt', color='black', ci=None,
-                 data=behavtmp[['trial_start_time', 'rt']].rolling(20).median(), ax=ax)
-    ax.set(xlabel="Trial number", ylabel="RT (s)", ylim=[0.02, 60])
-    ax.set_yscale("log")
-    ax.yaxis.set_major_formatter(mpl.ticker.FuncFormatter(lambda y, pos:
-                                                          ('{{:.{:1d}f}}'.format(int(np.maximum(
-                                                              -np.log10(y), 0)))).format(y)))
-    ax.set(xlabel="Time in session (min)", ylabel="RT (s)")
-
-    # right y-axis with sliding performance
-    # from :
-    # https://stackoverflow.com/questions/36988123/pandas-groupby-and-rolling-apply-ignoring-nans
-
-    g1 = behavtmp[['trial_start_time', 'correct_easy']]
-    g1['correct_easy'] = g1.correct_easy * 100
-    g2 = g1.fillna(0).copy()
-    s = g2.rolling(50).sum() / g1.rolling(50).count()  # the actual computation
-
-    ax2 = ax.twinx()
-    sns.lineplot(x='trial_start_time', y='correct_easy', color='darkblue', ci=None,
-                 data=s, ax=ax2)
-    ax2.set(xlabel='', ylabel="Accuracy (%)",
-            ylim=[0, 101], yticks=[0, 50, 100])
-    ax2.yaxis.label.set_color("darkblue")
-    ax2.tick_params(axis='y', colors='darkblue')
-
-    # INDICATE THE REASON AND TRIAL AT WHICH SESSION SHOULD HAVE ENDED
-    end_x = behavtmp.loc[behavtmp.trial_id == behavtmp.end_status_index.unique()[
-        0], 'trial_start_time'].values.item()
-    ax2.axvline(x=end_x, color='darkgrey')
-    ax2.annotate(behavtmp.end_status.unique()[0], xy=(end_x, 100), xytext=(end_x, 105),
-                 arrowprops={'arrowstyle': "->", 'connectionstyle': "arc3"})
-
-    ax.set(title='Day %d' % didx)
-    # sns.despine(trim=True)
-    plt.tight_layout()
-    fig.savefig(os.path.join(
-<<<<<<< HEAD
-        figpath, "figure1_example_disengagement_day%d.pdf" % day), dpi=600)
-
-=======
-        figpath, "figure1_example_disengagement_day%d.png" % didx), dpi=600)
-
-    print(didx)
-    print(thisdate)
-
->>>>>>> 030b6d9e
+"""
+TRAINING PROGRESSION FOR AN EXAMPLE MOUSE
+Anne Urai, CSHL, 2019
+@editor: Gaelle Chapuis, UCL, 2019
+"""
+
+import dj_tools
+from paper_behavior_functions import *   # noqa
+import numpy as np
+import sys
+import matplotlib.pyplot as plt
+import seaborn as sns
+import datajoint as dj
+from IPython import embed as shell     # noqa # for debugging
+import os
+import datetime
+import matplotlib as mpl
+
+# import wrappers etc
+from ibl_pipeline import subject, behavior, acquisition
+from ibl_pipeline.analyses import behavior as behavioral_analyses
+endcriteria = dj.create_virtual_module(
+    'SessionEndCriteria', 'group_shared_end_criteria')  # from Miles
+
+# grab some plotting functions from datajoint
+sys.path.append(os.path.join(os.path.dirname(__file__),
+                             '../IBL-pipeline/prelim_analyses/behavioral_snapshots/'))
+import load_mouse_data_datajoint, behavior_plots  # noqa
+
+# INITIALIZE A FEW THINGS
+seaborn_style()   # noqa
+figpath = figpath()   # noqa
+plt.close('all')
+
+# ================================= #
+# pick an example mouse
+# ================================= #
+
+mouse = 'KS014'
+lab = 'cortexlab'
+
+b = (subject.Subject & 'subject_nickname = "%s"' % mouse) \
+    * (subject.SubjectLab & 'lab_name="%s"' % lab) \
+    * behavior.TrialSet.Trial \
+    * acquisition.Session \
+    * endcriteria.SessionEndCriteria
+behav = b.fetch(order_by='session_start_time, trial_id',
+                format='frame').reset_index()
+print(behav)
+behav = dj_tools.dj2pandas(behav)
+
+xlims = [behav.session_start_time.min().replace(hour=0, microsecond=0, second=0, minute=0) -
+         datetime.timedelta(days=2),
+         behav.session_start_time.max().replace(hour=0, microsecond=0, second=0, minute=0) +
+         datetime.timedelta(days=2)]
+
+# ================================= #
+# CONTRAST HEATMAP
+# ================================= #
+
+weight_water, baseline = behavior_plots.get_water_weight(mouse, lab)
+xlims = [weight_water.date.min()-datetime.timedelta(days=2), weight_water.date.max()+datetime.timedelta(days=2)]
+
+fig, ax = plt.subplots(1, 2, figsize=(7, 2.5))
+behavior_plots.plot_contrast_heatmap(mouse, lab, ax[0], xlims)
+ax[1].axis('off')
+ax[0].set_ylabel('Signed contrast (%)')
+ax[0].set_xlabel('Training days')
+ax[0].set_title('Example mouse')
+plt.tight_layout()
+fig.savefig(os.path.join(figpath, "figure1_example_contrastheatmap.pdf"))
+
+# ================================================================== #
+# PSYCHOMETRIC AND CHRONOMETRIC FUNCTIONS FOR EXAMPLE 3 DAYS
+# ================================================================== #
+
+# add some useful metrics
+behav['trial_start_time'] = behav.trial_start_time / 60  # in minutes
+behav['correct_easy'] = behav.correct_easy * 100
+behav['training_day'] = behav.days.map(
+    dict(zip(list(behav.days.unique()), list(range(1, 1 + len(behav.days.unique()))))))
+days = behav.training_day.unique()
+days = np.arange(10) + 1  # [2, 6, 10]
+
+for didx, day in enumerate(days):
+
+    # get data for today
+    print(day)
+    thisdate = behav[behav.training_day == day]['session_date'].dt.strftime('%Y-%m-%d').item()
+    b = (subject.Subject & 'subject_nickname = "%s"' % mouse) \
+        * (subject.SubjectLab & 'lab_name="%s"' % lab) \
+        * (acquisition.Session.proj(session_date='date(session_start_time)') & 'session_date = "%s"' % thisdate) \
+        * behavior.TrialSet.Trial() \
+        * endcriteria.SessionEndCriteria()
+    behavtmp = dj_tools.dj2pandas(b.fetch(format='frame').reset_index())
+    
+    # unclear how this can be empty - but if it happens, skip
+    if behavtmp.empty:
+        continue
+
+    # PSYCHOMETRIC FUNCTIONS
+    fig, ax = plt.subplots(1, 1, figsize=(2, 2))
+    behavior_plots.plot_psychometric(behavtmp.rename(
+        columns={'signed_contrast': 'signedContrast'}), ax=ax, color='k')
+    ax.set(xlabel="Signed contrast (%)",
+           ylabel="Rightward choices (%)", ylim=[0, 1])
+    ax.set(title='Day %d' % didx)
+    sns.despine(trim=True)
+    plt.tight_layout()
+    fig.savefig(os.path.join(
+        figpath, "figure1_example_psychfunc_day%d.pdf" % day), dpi=600)
+
+    # CHRONOMETRIC FUNCTIONS
+    fig, ax = plt.subplots(1, 1, figsize=(2, 2))
+    behavior_plots.plot_chronometric(behavtmp.rename(
+        columns={'signed_contrast': 'signedContrast'}), ax=ax, color='k')
+    ax.grid(False)
+    ax.set(xlabel="Signed contrast (%)", ylabel="RT (s)", ylim=[0, 1.5])
+    ax.set(title='Day %d' % didx)
+
+    # rt axis scaling
+    ax.set(ylim=[0.1, 1.5], yticks=[0.1, 1.5])
+    ax.set_yscale("log")
+    ax.yaxis.set_major_formatter(mpl.ticker.FuncFormatter(lambda y, pos:
+                                                          ('{{:.{:1d}f}}'.format(int(np.maximum(
+                                                              -np.log10(y), 0)))).format(y)))
+    sns.despine(trim=True)
+    plt.tight_layout()
+    fig.savefig(os.path.join(
+        figpath, "figure1_example_chronfunc_day%d.pdf" % day), dpi=600)
+
+    # ================================================================== #
+    # WITHIN-TRIAL DISENGAGEMENT CRITERIA
+    # ================================================================== #
+
+    plt.close('all')
+    fig, ax = plt.subplots(1, 1, figsize=(4, 3))
+
+    # RTS THROUGHOUT SESSION
+    sns.scatterplot(x='trial_start_time', y='rt', style='correct', hue='correct',
+                    palette={1: "#1b9e77", 0: "#d95f02"},
+                    markers={1: 'o', 0: 'X'}, s=10, edgecolors='face',
+                    alpha=.5, data=behavtmp, ax=ax, legend=False)
+
+    # running median overlaid
+    sns.lineplot(x='trial_start_time', y='rt', color='black', ci=None,
+                 data=behavtmp[['trial_start_time', 'rt']].rolling(20).median(), ax=ax)
+    ax.set(xlabel="Trial number", ylabel="RT (s)", ylim=[0.02, 60])
+    ax.set_yscale("log")
+    ax.yaxis.set_major_formatter(mpl.ticker.FuncFormatter(lambda y, pos:
+                                                          ('{{:.{:1d}f}}'.format(int(np.maximum(
+                                                              -np.log10(y), 0)))).format(y)))
+    ax.set(xlabel="Time in session (min)", ylabel="RT (s)")
+
+    # right y-axis with sliding performance
+    # from :
+    # https://stackoverflow.com/questions/36988123/pandas-groupby-and-rolling-apply-ignoring-nans
+
+    g1 = behavtmp[['trial_start_time', 'correct_easy']]
+    g1['correct_easy'] = g1.correct_easy * 100
+    g2 = g1.fillna(0).copy()
+    s = g2.rolling(50).sum() / g1.rolling(50).count()  # the actual computation
+
+    ax2 = ax.twinx()
+    sns.lineplot(x='trial_start_time', y='correct_easy', color='darkblue', ci=None,
+                 data=s, ax=ax2)
+    ax2.set(xlabel='', ylabel="Accuracy (%)",
+            ylim=[0, 101], yticks=[0, 50, 100])
+    ax2.yaxis.label.set_color("darkblue")
+    ax2.tick_params(axis='y', colors='darkblue')
+
+    # INDICATE THE REASON AND TRIAL AT WHICH SESSION SHOULD HAVE ENDED
+    end_x = behavtmp.loc[behavtmp.trial_id == behavtmp.end_status_index.unique()[
+        0], 'trial_start_time'].values.item()
+    ax2.axvline(x=end_x, color='darkgrey')
+    ax2.annotate(behavtmp.end_status.unique()[0], xy=(end_x, 100), xytext=(end_x, 105),
+                 arrowprops={'arrowstyle': "->", 'connectionstyle': "arc3"})
+
+    ax.set(title='Day %d' % didx)
+    # sns.despine(trim=True)
+    plt.tight_layout()
+    fig.savefig(os.path.join(
+        figpath, "figure1_example_disengagement_day%d.pdf" % day), dpi=600)
+
+    print(didx)
+    print(thisdate)